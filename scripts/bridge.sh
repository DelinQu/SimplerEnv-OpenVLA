ckpt_path=$1
policy_model=$2
action_ensemble_temp=$3
logging_dir=$4
gpu_id=$5
unnorm_key=$6

scene_name=bridge_table_1_v1
robot=widowx
rgb_overlay_path=ManiSkill2_real2sim/data/real_inpainting/bridge_real_eval_1.png
robot_init_x=0.147
robot_init_y=0.028

CUDA_VISIBLE_DEVICES=${gpu_id} python simpler_env/main_inference.py --policy-model ${policy_model} --ckpt-path ${ckpt_path} --action-ensemble-temp ${action_ensemble_temp} --logging-dir ${logging_dir} \
  --robot ${robot} --policy-setup widowx_bridge \
  --control-freq 5 --sim-freq 500 --max-episode-steps 60 \
  --env-name PutCarrotOnPlateInScene-v0 --scene-name ${scene_name} \
  --rgb-overlay-path ${rgb_overlay_path} \
  --robot-init-x ${robot_init_x} ${robot_init_x} 1 --robot-init-y ${robot_init_y} ${robot_init_y} 1 --obj-variation-mode episode --obj-episode-range 0 24 \
<<<<<<< HEAD
  --robot-init-rot-quat-center 0 0 0 1 --robot-init-rot-rpy-range 0 0 1 0 0 1 0 0 1 \
  --temperature 2.0;

# CUDA_VISIBLE_DEVICES=${gpu_id} python simpler_env/main_inference.py --policy-model ${policy_model} --ckpt-path ${ckpt_path} --action-ensemble-temp ${action_ensemble_temp} --logging-dir ${logging_dir} \
#   --robot ${robot} --policy-setup widowx_bridge \
#   --control-freq 5 --sim-freq 500 --max-episode-steps 60 \
#   --env-name StackGreenCubeOnYellowCubeBakedTexInScene-v0 --scene-name ${scene_name} \
#   --rgb-overlay-path ${rgb_overlay_path} \
#   --robot-init-x ${robot_init_x} ${robot_init_x} 1 --robot-init-y ${robot_init_y} ${robot_init_y} 1 --obj-variation-mode episode --obj-episode-range 0 24 \
#   --robot-init-rot-quat-center 0 0 0 1 --robot-init-rot-rpy-range 0 0 1 0 0 1 0 0 1;

# CUDA_VISIBLE_DEVICES=${gpu_id} python simpler_env/main_inference.py --policy-model ${policy_model} --ckpt-path ${ckpt_path} --action-ensemble-temp ${action_ensemble_temp} --logging-dir ${logging_dir} \
#   --robot ${robot} --policy-setup widowx_bridge \
#   --control-freq 5 --sim-freq 500 --max-episode-steps 60 \
#   --env-name PutSpoonOnTableClothInScene-v0 --scene-name ${scene_name} \
#   --rgb-overlay-path ${rgb_overlay_path} \
#   --robot-init-x ${robot_init_x} ${robot_init_x} 1 --robot-init-y ${robot_init_y} ${robot_init_y} 1 --obj-variation-mode episode --obj-episode-range 0 24 \
#   --robot-init-rot-quat-center 0 0 0 1 --robot-init-rot-rpy-range 0 0 1 0 0 1 0 0 1;


# scene_name=bridge_table_1_v2
# robot=widowx_sink_camera_setup
# rgb_overlay_path=ManiSkill2_real2sim/data/real_inpainting/bridge_sink.png
# robot_init_x=0.127
# robot_init_y=0.06

# CUDA_VISIBLE_DEVICES=${gpu_id} python simpler_env/main_inference.py --policy-model ${policy_model} --ckpt-path ${ckpt_path} --action-ensemble-temp ${action_ensemble_temp} --logging-dir ${logging_dir} \
#   --robot ${robot} --policy-setup widowx_bridge \
#   --control-freq 5 --sim-freq 500 --max-episode-steps 120 \
#   --env-name PutEggplantInBasketScene-v0 --scene-name ${scene_name} \
#   --rgb-overlay-path ${rgb_overlay_path} \
#   --robot-init-x ${robot_init_x} ${robot_init_x} 1 --robot-init-y ${robot_init_y} ${robot_init_y} 1 --obj-variation-mode episode --obj-episode-range 0 24 \
#   --robot-init-rot-quat-center 0 0 0 1 --robot-init-rot-rpy-range 0 0 1 0 0 1 0 0 1;
=======
  --robot-init-rot-quat-center 0 0 0 1 --robot-init-rot-rpy-range 0 0 1 0 0 1 0 0 1 --unnorm-key ${unnorm_key};

CUDA_VISIBLE_DEVICES=${gpu_id} python simpler_env/main_inference.py --policy-model ${policy_model} --ckpt-path ${ckpt_path} --action-ensemble-temp ${action_ensemble_temp} --logging-dir ${logging_dir} \
  --robot ${robot} --policy-setup widowx_bridge \
  --control-freq 5 --sim-freq 500 --max-episode-steps 60 \
  --env-name StackGreenCubeOnYellowCubeBakedTexInScene-v0 --scene-name ${scene_name} \
  --rgb-overlay-path ${rgb_overlay_path} \
  --robot-init-x ${robot_init_x} ${robot_init_x} 1 --robot-init-y ${robot_init_y} ${robot_init_y} 1 --obj-variation-mode episode --obj-episode-range 0 24 \
  --robot-init-rot-quat-center 0 0 0 1 --robot-init-rot-rpy-range 0 0 1 0 0 1 0 0 1 --unnorm-key ${unnorm_key};

CUDA_VISIBLE_DEVICES=${gpu_id} python simpler_env/main_inference.py --policy-model ${policy_model} --ckpt-path ${ckpt_path} --action-ensemble-temp ${action_ensemble_temp} --logging-dir ${logging_dir} \
  --robot ${robot} --policy-setup widowx_bridge \
  --control-freq 5 --sim-freq 500 --max-episode-steps 60 \
  --env-name PutSpoonOnTableClothInScene-v0 --scene-name ${scene_name} \
  --rgb-overlay-path ${rgb_overlay_path} \
  --robot-init-x ${robot_init_x} ${robot_init_x} 1 --robot-init-y ${robot_init_y} ${robot_init_y} 1 --obj-variation-mode episode --obj-episode-range 0 24 \
  --robot-init-rot-quat-center 0 0 0 1 --robot-init-rot-rpy-range 0 0 1 0 0 1 0 0 1 --unnorm-key ${unnorm_key};


scene_name=bridge_table_1_v2
robot=widowx_sink_camera_setup
rgb_overlay_path=ManiSkill2_real2sim/data/real_inpainting/bridge_sink.png
robot_init_x=0.127
robot_init_y=0.06

CUDA_VISIBLE_DEVICES=${gpu_id} python simpler_env/main_inference.py --policy-model ${policy_model} --ckpt-path ${ckpt_path} --action-ensemble-temp ${action_ensemble_temp} --logging-dir ${logging_dir} \
  --robot ${robot} --policy-setup widowx_bridge \
  --control-freq 5 --sim-freq 500 --max-episode-steps 120 \
  --env-name PutEggplantInBasketScene-v0 --scene-name ${scene_name} \
  --rgb-overlay-path ${rgb_overlay_path} \
  --robot-init-x ${robot_init_x} ${robot_init_x} 1 --robot-init-y ${robot_init_y} ${robot_init_y} 1 --obj-variation-mode episode --obj-episode-range 0 24 \
  --robot-init-rot-quat-center 0 0 0 1 --robot-init-rot-rpy-range 0 0 1 0 0 1 0 0 1 --unnorm-key ${unnorm_key};
>>>>>>> 774896a5
<|MERGE_RESOLUTION|>--- conflicted
+++ resolved
@@ -17,42 +17,8 @@
   --env-name PutCarrotOnPlateInScene-v0 --scene-name ${scene_name} \
   --rgb-overlay-path ${rgb_overlay_path} \
   --robot-init-x ${robot_init_x} ${robot_init_x} 1 --robot-init-y ${robot_init_y} ${robot_init_y} 1 --obj-variation-mode episode --obj-episode-range 0 24 \
-<<<<<<< HEAD
   --robot-init-rot-quat-center 0 0 0 1 --robot-init-rot-rpy-range 0 0 1 0 0 1 0 0 1 \
   --temperature 2.0;
-
-# CUDA_VISIBLE_DEVICES=${gpu_id} python simpler_env/main_inference.py --policy-model ${policy_model} --ckpt-path ${ckpt_path} --action-ensemble-temp ${action_ensemble_temp} --logging-dir ${logging_dir} \
-#   --robot ${robot} --policy-setup widowx_bridge \
-#   --control-freq 5 --sim-freq 500 --max-episode-steps 60 \
-#   --env-name StackGreenCubeOnYellowCubeBakedTexInScene-v0 --scene-name ${scene_name} \
-#   --rgb-overlay-path ${rgb_overlay_path} \
-#   --robot-init-x ${robot_init_x} ${robot_init_x} 1 --robot-init-y ${robot_init_y} ${robot_init_y} 1 --obj-variation-mode episode --obj-episode-range 0 24 \
-#   --robot-init-rot-quat-center 0 0 0 1 --robot-init-rot-rpy-range 0 0 1 0 0 1 0 0 1;
-
-# CUDA_VISIBLE_DEVICES=${gpu_id} python simpler_env/main_inference.py --policy-model ${policy_model} --ckpt-path ${ckpt_path} --action-ensemble-temp ${action_ensemble_temp} --logging-dir ${logging_dir} \
-#   --robot ${robot} --policy-setup widowx_bridge \
-#   --control-freq 5 --sim-freq 500 --max-episode-steps 60 \
-#   --env-name PutSpoonOnTableClothInScene-v0 --scene-name ${scene_name} \
-#   --rgb-overlay-path ${rgb_overlay_path} \
-#   --robot-init-x ${robot_init_x} ${robot_init_x} 1 --robot-init-y ${robot_init_y} ${robot_init_y} 1 --obj-variation-mode episode --obj-episode-range 0 24 \
-#   --robot-init-rot-quat-center 0 0 0 1 --robot-init-rot-rpy-range 0 0 1 0 0 1 0 0 1;
-
-
-# scene_name=bridge_table_1_v2
-# robot=widowx_sink_camera_setup
-# rgb_overlay_path=ManiSkill2_real2sim/data/real_inpainting/bridge_sink.png
-# robot_init_x=0.127
-# robot_init_y=0.06
-
-# CUDA_VISIBLE_DEVICES=${gpu_id} python simpler_env/main_inference.py --policy-model ${policy_model} --ckpt-path ${ckpt_path} --action-ensemble-temp ${action_ensemble_temp} --logging-dir ${logging_dir} \
-#   --robot ${robot} --policy-setup widowx_bridge \
-#   --control-freq 5 --sim-freq 500 --max-episode-steps 120 \
-#   --env-name PutEggplantInBasketScene-v0 --scene-name ${scene_name} \
-#   --rgb-overlay-path ${rgb_overlay_path} \
-#   --robot-init-x ${robot_init_x} ${robot_init_x} 1 --robot-init-y ${robot_init_y} ${robot_init_y} 1 --obj-variation-mode episode --obj-episode-range 0 24 \
-#   --robot-init-rot-quat-center 0 0 0 1 --robot-init-rot-rpy-range 0 0 1 0 0 1 0 0 1;
-=======
-  --robot-init-rot-quat-center 0 0 0 1 --robot-init-rot-rpy-range 0 0 1 0 0 1 0 0 1 --unnorm-key ${unnorm_key};
 
 CUDA_VISIBLE_DEVICES=${gpu_id} python simpler_env/main_inference.py --policy-model ${policy_model} --ckpt-path ${ckpt_path} --action-ensemble-temp ${action_ensemble_temp} --logging-dir ${logging_dir} \
   --robot ${robot} --policy-setup widowx_bridge \
@@ -71,11 +37,11 @@
   --robot-init-rot-quat-center 0 0 0 1 --robot-init-rot-rpy-range 0 0 1 0 0 1 0 0 1 --unnorm-key ${unnorm_key};
 
 
-scene_name=bridge_table_1_v2
-robot=widowx_sink_camera_setup
-rgb_overlay_path=ManiSkill2_real2sim/data/real_inpainting/bridge_sink.png
-robot_init_x=0.127
-robot_init_y=0.06
+# scene_name=bridge_table_1_v2
+# robot=widowx_sink_camera_setup
+# rgb_overlay_path=ManiSkill2_real2sim/data/real_inpainting/bridge_sink.png
+# robot_init_x=0.127
+# robot_init_y=0.06
 
 CUDA_VISIBLE_DEVICES=${gpu_id} python simpler_env/main_inference.py --policy-model ${policy_model} --ckpt-path ${ckpt_path} --action-ensemble-temp ${action_ensemble_temp} --logging-dir ${logging_dir} \
   --robot ${robot} --policy-setup widowx_bridge \
@@ -84,4 +50,3 @@
   --rgb-overlay-path ${rgb_overlay_path} \
   --robot-init-x ${robot_init_x} ${robot_init_x} 1 --robot-init-y ${robot_init_y} ${robot_init_y} 1 --obj-variation-mode episode --obj-episode-range 0 24 \
   --robot-init-rot-quat-center 0 0 0 1 --robot-init-rot-rpy-range 0 0 1 0 0 1 0 0 1 --unnorm-key ${unnorm_key};
->>>>>>> 774896a5
